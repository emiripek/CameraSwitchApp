//
//  CameraViewController.swift
//  CameraSwitchApp
//
//  Created by Emirhan Ipek on 23.07.2025.
//

import UIKit
import AVFoundation

class CameraViewController: UIViewController {
    // MARK: - AVCapture Properties
    private let session = AVCaptureSession()
    private let sessionQueue = DispatchQueue(label: "session.queue")
    
    private var videoInput: AVCaptureDeviceInput?
    private var audioInput: AVCaptureDeviceInput?
    
    private let videoOutput = AVCaptureVideoDataOutput()
    private let audioOutput = AVCaptureAudioDataOutput()
    
    private var previewLayer: AVCaptureVideoPreviewLayer!
    
    // MARK: - Asset Writer Properties
    private var assetWriter: AVAssetWriter?
    private var videoWriterInput: AVAssetWriterInput?
    private var audioWriterInput: AVAssetWriterInput?
    private var pixelBufferAdaptor: AVAssetWriterInputPixelBufferAdaptor?
    private var isWriting = false
    private var sessionStarted = false
    
    // MARK: - UI Elements
    private let recordButton: UIButton = {
        let btn = UIButton(type: .system)
        btn.setTitle("● REC", for: .normal)
        btn.titleLabel?.font = .boldSystemFont(ofSize: 18)
        return btn
    }()
    
    private let switchButton: UIButton = {
        let btn = UIButton(type: .system)
        btn.setTitle("↺ Switch", for: .normal)
        btn.titleLabel?.font = .systemFont(ofSize: 16)
        return btn
    }()
    
    // MARK: - Lifecycle
    override func viewDidLoad() {
        super.viewDidLoad()
        view.backgroundColor = .black
        configureUI()
        checkPermissionsAndStart()
    }
    
    override func viewDidLayoutSubviews() {
        super.viewDidLayoutSubviews()
        previewLayer?.frame = view.bounds
    }
    
    // MARK: - Permission & Session Setup
    private func checkPermissionsAndStart() {
        let videoStatus = AVCaptureDevice.authorizationStatus(for: .video)
        let audioStatus = AVCaptureDevice.authorizationStatus(for: .audio)

        switch (videoStatus, audioStatus) {
        case (.authorized, .authorized):
            setupAndStartSession()
        case (.notDetermined, _):
            AVCaptureDevice.requestAccess(for: .video) { granted in
                DispatchQueue.main.async {
                    if granted {
                        self.checkPermissionsAndStart()
                    } else {
                        self.showPermissionAlert()
                    }
                }
            }
        case (_, .notDetermined):
            AVCaptureDevice.requestAccess(for: .audio) { granted in
                DispatchQueue.main.async {
                    if granted {
                        self.checkPermissionsAndStart()
                    } else {
                        self.showPermissionAlert()
                    }
                }
            }
        default:
            showPermissionAlert()
        }
    }
    
    private func setupAndStartSession() {
        configureSession()
        configurePreviewLayer()
        sessionQueue.async { self.session.startRunning() }
    }
    
    private func showPermissionAlert() {
        let alert = UIAlertController(
            title: "Permissions Needed",
            message: "Please allow camera and microphone access in Settings → Privacy",
            preferredStyle: .alert
        )
        alert.addAction(UIAlertAction(title: "OK", style: .default))
        present(alert, animated: true)
    }
    
    // MARK: - Configuration
    private func configureSession() {
        session.beginConfiguration()
        session.sessionPreset = .high
        
        // Video input
        if let backCamera = AVCaptureDevice.default(.builtInWideAngleCamera, for: .video, position: .back),
           let videoDeviceInput = try? AVCaptureDeviceInput(device: backCamera),
           session.canAddInput(videoDeviceInput) {
            session.addInput(videoDeviceInput)
            self.videoInput = videoDeviceInput
        } else {
            print("❌ Unable to add back camera")
        }
        
        // Audio input (only if microphone permission is granted)
        if AVCaptureDevice.authorizationStatus(for: .audio) == .authorized,
           let mic = AVCaptureDevice.default(for: .audio),
           let audioDeviceInput = try? AVCaptureDeviceInput(device: mic),
           session.canAddInput(audioDeviceInput) {
            session.addInput(audioDeviceInput)
            self.audioInput = audioDeviceInput
        }
        
        // Video data output
        if session.canAddOutput(videoOutput) {
            videoOutput.setSampleBufferDelegate(self, queue: sessionQueue)
            session.addOutput(videoOutput)
        } else {
            print("❌ Could not add video data output")
        }
        
        // Audio data output
        if AVCaptureDevice.authorizationStatus(for: .audio) == .authorized,
           session.canAddOutput(audioOutput) {
            audioOutput.setSampleBufferDelegate(self, queue: sessionQueue)
            session.addOutput(audioOutput)
        } else {
            print("❌ Could not add audio data output")
        }
        
        session.commitConfiguration()
    }
    
    private func configurePreviewLayer() {
        previewLayer?.removeFromSuperlayer()
        previewLayer = AVCaptureVideoPreviewLayer(session: session)
        previewLayer.videoGravity = .resizeAspectFill
        if let conn = previewLayer.connection, conn.isVideoOrientationSupported {
            conn.videoOrientation = currentVideoOrientation()
        }
        view.layer.insertSublayer(previewLayer, at: 0)
        previewLayer.frame = view.bounds
    }
    
    // MARK: - UI Setup
    private func configureUI() {
        [recordButton, switchButton].forEach {
            $0.translatesAutoresizingMaskIntoConstraints = false
            view.addSubview($0)
        }
        NSLayoutConstraint.activate([
            recordButton.centerXAnchor.constraint(equalTo: view.centerXAnchor),
            recordButton.bottomAnchor.constraint(equalTo: view.safeAreaLayoutGuide.bottomAnchor, constant: -20),
            
            switchButton.trailingAnchor.constraint(equalTo: view.trailingAnchor, constant: -20),
            switchButton.centerYAnchor.constraint(equalTo: recordButton.centerYAnchor),
        ])
        recordButton.addTarget(self, action: #selector(toggleRecord), for: .touchUpInside)
        switchButton.addTarget(self, action: #selector(didTapSwitch), for: .touchUpInside)
    }
    
    // MARK: - Actions
    @objc private func toggleRecord() {
        if !isWriting {
            startWritingSession()
            recordButton.setTitle("■ STOP", for: .normal)
        } else {
            finishWritingSession()
            recordButton.setTitle("● REC", for: .normal)
        }
    }
    
    @objc private func didTapSwitch() {
        sessionQueue.async { [weak self] in
            guard let self = self, let current = self.videoInput else { return }
            let newPos: AVCaptureDevice.Position = (current.device.position == .back ? .front : .back)
            if let newDev = AVCaptureDevice.default(.builtInWideAngleCamera, for: .video, position: newPos),
               let newInput = try? AVCaptureDeviceInput(device: newDev) {
                self.session.beginConfiguration()
                self.session.removeInput(current)
                if self.session.canAddInput(newInput) {
                    self.session.addInput(newInput)
                    self.videoInput = newInput
                } else {
                    self.session.addInput(current)
                }
                self.session.commitConfiguration()
                self.updateVideoConnection()
                DispatchQueue.main.async {
                    if let conn = self.previewLayer.connection {
                        if conn.isVideoOrientationSupported {
                            conn.videoOrientation = self.currentVideoOrientation()
                        }
                        if conn.isVideoMirroringSupported {
                            conn.isVideoMirrored = (newPos == .front)
                        }
                    }
                }
            }
        }
    }

    private func currentVideoOrientation() -> AVCaptureVideoOrientation {
<<<<<<< HEAD
        switch UIDevice.current.orientation {
        case .portrait:
            return .portrait
        case .portraitUpsideDown:
            return .portraitUpsideDown
        case .landscapeLeft:
            return .landscapeRight
        case .landscapeRight:
            return .landscapeLeft
        default:
            return .portrait
        }
    }

    private func updateVideoConnection() {
        guard let connection = videoOutput.connection(with: .video) else { return }
        if connection.isVideoOrientationSupported {
            connection.videoOrientation = currentVideoOrientation()
        }
        if connection.isVideoMirroringSupported {
            connection.isVideoMirrored = (videoInput?.device.position == .front)
        }
=======
    switch UIDevice.current.orientation {
    case .portrait:
        return .portrait
    case .portraitUpsideDown:
        return .portraitUpsideDown
    case .landscapeLeft:
        return .landscapeRight
    case .landscapeRight:
        return .landscapeLeft
    default:
        return .portrait
>>>>>>> 07869911
    }
}

private func currentVideoTransform() -> CGAffineTransform {
    if videoInput?.device.position == .front {
        return CGAffineTransform(scaleX: -1, y: 1)
    } else {
        return .identity
    }
}

    // MARK: - Writer Control
    private func startWritingSession() {
        let outputURL = FileManager.default.temporaryDirectory
            .appendingPathComponent(UUID().uuidString)
            .appendingPathExtension("mov")
        
        guard let writer = try? AVAssetWriter(outputURL: outputURL, fileType: .mov) else {
            print("❌ Could not create AVAssetWriter")
            return
        }
        assetWriter = writer

<<<<<<< HEAD
        updateVideoConnection()
=======
        if let connection = videoOutput.connection(with: .video),
           connection.isVideoOrientationSupported {
            connection.videoOrientation = currentVideoOrientation()
        }
>>>>>>> 07869911

        // Video writer input
        guard let vSettings = videoOutput.recommendedVideoSettingsForAssetWriter(writingTo: .mov) else {
            print("❌ Could not get video settings")
            return
        }
        let vInput = AVAssetWriterInput(mediaType: .video, outputSettings: vSettings)
        vInput.expectsMediaDataInRealTime = true
        pixelBufferAdaptor = AVAssetWriterInputPixelBufferAdaptor(
            assetWriterInput: vInput,
            sourcePixelBufferAttributes: nil
        )
        if writer.canAdd(vInput) {
            writer.add(vInput)
            videoWriterInput = vInput
        } else {
            print("❌ Cannot add video writer input")
        }
        
        // Audio writer input
        let aInput = AVAssetWriterInput(mediaType: .audio, outputSettings: nil)
        aInput.expectsMediaDataInRealTime = true
        if writer.canAdd(aInput) {
            writer.add(aInput)
            audioWriterInput = aInput
        } else {
            print("❌ Cannot add audio writer input")
        }
        
        writer.startWriting()
        isWriting = true
        sessionStarted = false
    }
    
    private func finishWritingSession() {
        isWriting = false
        videoWriterInput?.markAsFinished()
        audioWriterInput?.markAsFinished()
        assetWriter?.finishWriting {
            if let url = self.assetWriter?.outputURL {
                DispatchQueue.main.async {
                    UISaveVideoAtPathToSavedPhotosAlbum(url.path, nil, nil, nil)
                }
            }
        }
    }
}

// MARK: - AVCapture Output Delegates
extension CameraViewController: AVCaptureVideoDataOutputSampleBufferDelegate,
                                 AVCaptureAudioDataOutputSampleBufferDelegate {
    func captureOutput(_ output: AVCaptureOutput,
                       didOutput sampleBuffer: CMSampleBuffer,
                       from connection: AVCaptureConnection) {
        guard isWriting,
              let writer = assetWriter,
              writer.status == .writing else { return }
        
        let timestamp = CMSampleBufferGetPresentationTimeStamp(sampleBuffer)
        
        if !sessionStarted {
            writer.startSession(atSourceTime: timestamp)
            sessionStarted = true
        }
        
        if output is AVCaptureVideoDataOutput,
           let vInput = videoWriterInput,
           vInput.isReadyForMoreMediaData,
           let pixelBuffer = CMSampleBufferGetImageBuffer(sampleBuffer) {
            pixelBufferAdaptor?.append(pixelBuffer, withPresentationTime: timestamp)
        } else if output is AVCaptureAudioDataOutput,
                  let aInput = audioWriterInput,
                  aInput.isReadyForMoreMediaData {
            aInput.append(sampleBuffer)
        }
    }
}
<|MERGE_RESOLUTION|>--- conflicted
+++ resolved
@@ -220,30 +220,6 @@
     }
 
     private func currentVideoOrientation() -> AVCaptureVideoOrientation {
-<<<<<<< HEAD
-        switch UIDevice.current.orientation {
-        case .portrait:
-            return .portrait
-        case .portraitUpsideDown:
-            return .portraitUpsideDown
-        case .landscapeLeft:
-            return .landscapeRight
-        case .landscapeRight:
-            return .landscapeLeft
-        default:
-            return .portrait
-        }
-    }
-
-    private func updateVideoConnection() {
-        guard let connection = videoOutput.connection(with: .video) else { return }
-        if connection.isVideoOrientationSupported {
-            connection.videoOrientation = currentVideoOrientation()
-        }
-        if connection.isVideoMirroringSupported {
-            connection.isVideoMirrored = (videoInput?.device.position == .front)
-        }
-=======
     switch UIDevice.current.orientation {
     case .portrait:
         return .portrait
@@ -255,7 +231,16 @@
         return .landscapeLeft
     default:
         return .portrait
->>>>>>> 07869911
+    }
+}
+
+private func updateVideoConnection() {
+    guard let connection = videoOutput.connection(with: .video) else { return }
+    if connection.isVideoOrientationSupported {
+        connection.videoOrientation = currentVideoOrientation()
+    }
+    if connection.isVideoMirroringSupported {
+        connection.isVideoMirrored = (videoInput?.device.position == .front)
     }
 }
 
@@ -268,25 +253,19 @@
 }
 
     // MARK: - Writer Control
-    private func startWritingSession() {
-        let outputURL = FileManager.default.temporaryDirectory
-            .appendingPathComponent(UUID().uuidString)
-            .appendingPathExtension("mov")
-        
-        guard let writer = try? AVAssetWriter(outputURL: outputURL, fileType: .mov) else {
-            print("❌ Could not create AVAssetWriter")
-            return
-        }
-        assetWriter = writer
-
-<<<<<<< HEAD
-        updateVideoConnection()
-=======
-        if let connection = videoOutput.connection(with: .video),
-           connection.isVideoOrientationSupported {
-            connection.videoOrientation = currentVideoOrientation()
-        }
->>>>>>> 07869911
+private func startWritingSession() {
+    let outputURL = FileManager.default.temporaryDirectory
+        .appendingPathComponent(UUID().uuidString)
+        .appendingPathExtension("mov")
+    
+    guard let writer = try? AVAssetWriter(outputURL: outputURL, fileType: .mov) else {
+        print("❌ Could not create AVAssetWriter")
+        return
+    }
+    assetWriter = writer
+
+    updateVideoConnection()
+}
 
         // Video writer input
         guard let vSettings = videoOutput.recommendedVideoSettingsForAssetWriter(writingTo: .mov) else {
